package zendesk

import (
	"fmt"
	"os"
	"testing"

	"github.com/golang/mock/gomock"
	"github.com/hashicorp/terraform-plugin-sdk/helper/resource"
	"github.com/nukosuke/go-zendesk/zendesk"
	"github.com/nukosuke/go-zendesk/zendesk/mock"
)

const systemFieldConfig = `
data "zendesk_ticket_field" "assignee" {
  	id = "%s"
}
`

func TestTicketFieldDataSourceRead(t *testing.T) {
	ctrl := gomock.NewController(t)
	c := mock.NewClient(ctrl)

	m := newIdentifiableGetterSetter()
	title := "Subject"

	err := m.Set("title", title)
	if err != nil {
		t.Fatalf("Read system field returned an error. %v", err)
	}

	out := zendesk.TicketField{
		ID: 1234,
		Title: "Subject",
		URL: "foobar",
	}

<<<<<<< HEAD
	c.EXPECT().GetTicketField(gomock.Any(), gomock.Eq(int64(id))).Return(out, nil)
	err := readTicketFieldDataSource(m, c)
=======
	c.EXPECT().GetTicketFields().Return([]zendesk.TicketField{out}, zendesk.Page{}, nil)
	err = readTicketFieldDataSource(m, c)
>>>>>>> 1e9ae1d2
	if err != nil {
		t.Fatalf("Read system field returned an error. %v", err)
	}

	if v, ok := m.GetOk("id"); !ok || v.(int64) != out.ID {
		t.Fatalf("Read system field did not set ID field. Expected %v, Got %v", out.ID, v)
	}

	if v, ok := m.GetOk("url"); !ok || v.(string) != out.URL {
		t.Fatalf("Read system field did not set URL field. Expected %v, Got %v", out.URL, v)
	}
}

func TestAccTicketFieldDataSource(t *testing.T) {
	id := os.Getenv(AssigneeSystemFieldEnvVar)
	resource.Test(t, resource.TestCase{
		PreCheck: func() {
			testAccPreCheck(t)
			testSystemFieldVariablePreCheck(t)
		},
		Providers: testAccProviders,
		Steps: []resource.TestStep{
			{
				Config: fmt.Sprintf(systemFieldConfig, id),
				Check: resource.ComposeTestCheckFunc(
					resource.TestCheckResourceAttrSet("data.zendesk_ticket_field.assignee", "url"),
					resource.TestCheckResourceAttr("data.zendesk_ticket_field.assignee", "type", "assignee"),
				),
			},
		},
	})
}<|MERGE_RESOLUTION|>--- conflicted
+++ resolved
@@ -30,18 +30,13 @@
 	}
 
 	out := zendesk.TicketField{
-		ID: 1234,
+		ID:    1234,
 		Title: "Subject",
-		URL: "foobar",
+		URL:   "foobar",
 	}
 
-<<<<<<< HEAD
-	c.EXPECT().GetTicketField(gomock.Any(), gomock.Eq(int64(id))).Return(out, nil)
-	err := readTicketFieldDataSource(m, c)
-=======
-	c.EXPECT().GetTicketFields().Return([]zendesk.TicketField{out}, zendesk.Page{}, nil)
+	c.EXPECT().GetTicketFields(gomock.Any()).Return([]zendesk.TicketField{out}, zendesk.Page{}, nil)
 	err = readTicketFieldDataSource(m, c)
->>>>>>> 1e9ae1d2
 	if err != nil {
 		t.Fatalf("Read system field returned an error. %v", err)
 	}

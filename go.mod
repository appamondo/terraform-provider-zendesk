--- conflicted
+++ resolved
@@ -12,8 +12,4 @@
 	github.com/ulikunitz/xz v0.5.6 // indirect
 	golang.org/x/build v0.0.0-20190111050920-041ab4dc3f9d // indirect
 
-<<<<<<< HEAD
 )
-=======
-)
->>>>>>> adad69c3
